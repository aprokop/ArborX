/****************************************************************************
 * Copyright (c) 2012-2020 by the ArborX authors                            *
 * All rights reserved.                                                     *
 *                                                                          *
 * This file is part of the ArborX library. ArborX is                       *
 * distributed under a BSD 3-clause license. For the licensing terms see    *
 * the LICENSE file in the top-level directory.                             *
 *                                                                          *
 * SPDX-License-Identifier: BSD-3-Clause                                    *
 ****************************************************************************/

#ifndef ARBORX_DETAILS_BOUNDING_VOLUME_HIERARCHY_IMPL_HPP
#define ARBORX_DETAILS_BOUNDING_VOLUME_HIERARCHY_IMPL_HPP

#include <ArborX_AccessTraits.hpp>
#include <ArborX_Callbacks.hpp>
#include <ArborX_DetailsBatchedQueries.hpp>
#include <ArborX_DetailsBufferOptimization.hpp>
<<<<<<< HEAD
=======
#include <ArborX_DetailsConcepts.hpp>  // is_detected
>>>>>>> df7e57c0
#include <ArborX_DetailsKokkosExt.hpp> // ArithmeticTraits
#include <ArborX_DetailsTreeTraversal.hpp>
#include <ArborX_DetailsUtils.hpp>
#include <ArborX_Predicates.hpp>

#include <Kokkos_Core.hpp>

namespace ArborX
{
namespace Details
{

// Silly name to discourage misuse...
enum class NearestQueryAlgorithm
{
  StackBased_Default,
  PriorityQueueBased_Deprecated
};

} // namespace Details

namespace Experimental
{
struct TraversalPolicy
{
  // Buffer size lets a user provide an upper bound for the number of results
  // per query. If the guess is accurate, it avoids performing the tree
  // traversals twice (the first one to count the number of results per query,
  // the second to actually write down the results at the right location in the
  // flattened array)
  //
  // The default value zero disables the buffer optimization. The sign of the
  // integer is used to specify the policy in the case the size insufficient.
  // If it is positive, the code falls back to the default behavior and
  // performs a second pass. If it is negative, it throws an exception.
  int _buffer_size = 0;

  // Sort predicates allows disabling predicate sorting.
  bool _sort_predicates = true;

  // This parameter lets the developer choose from two different tree
  // traversal algorithms. With the default argument, the nearest queries are
  // performed using a stack. This was deemed to be slightly more efficient
  // than the other alternative that uses a priority queue. The existence of
  // the parameter shall not be advertised to the user.
  Details::NearestQueryAlgorithm _traversal_algorithm =
      Details::NearestQueryAlgorithm::StackBased_Default;

  TraversalPolicy &setBufferSize(int buffer_size)
  {
    _buffer_size = buffer_size;
    return *this;
  }
  TraversalPolicy &
  setTraversalAlgorithm(Details::NearestQueryAlgorithm traversal_algorithm)
  {
    _traversal_algorithm = traversal_algorithm;
    return *this;
  }
  TraversalPolicy &setPredicateSorting(bool sort_predicates)
  {
    _sort_predicates = sort_predicates;
    return *this;
  }
};

} // namespace Experimental

namespace Details
{

<<<<<<< HEAD
// This class is the top level query distribution and search algorithm. It is
// implementation specific tree traversal.
// NOTE: There is nothing specific here about spatial, thus one should be able
// to rewrite nearest using the same structure, with a benefit of potentially
// adding threading.
template <typename BVH>
struct BVHParallelTreeTraversal
{
  BVH _bvh;

  template <typename ExecutionSpace, typename Predicates,
            typename InsertGenerator>
  void launch(ExecutionSpace const &space, Predicates const predicates,
              InsertGenerator const &insert_generator) const
  {
    using MemorySpace = typename BVH::memory_space;
    using DeviceType = Kokkos::Device<ExecutionSpace, MemorySpace>;

    using Access =
        ArborX::Traits::Access<Predicates, ArborX::Traits::PredicatesTag>;

    // workaround to avoid implicit capture of *this
    auto const &bvh = _bvh;
    Kokkos::parallel_for(
        ARBORX_MARK_REGION("BVH:spatial_queries"),
        Kokkos::RangePolicy<ExecutionSpace>(space, 0, Access::size(predicates)),
        KOKKOS_LAMBDA(int predicate_index) {
          ArborX::Details::TreeTraversal<DeviceType>::query(
              bvh, Access::get(predicates, predicate_index),
              [&](int const primitive_index) {
                insert_generator(predicate_index, primitive_index);
              });
        });
  }
};

struct Iota
{
  KOKKOS_FUNCTION unsigned int operator()(int const i) const { return i; }
};

=======
template <typename BVH>
struct WrappedBVH
{
  BVH bvh_;

  template <typename ExecutionSpace, typename Predicates, typename Callback>
  void operator()(ExecutionSpace const &space, Predicates const predicates,
                  Callback const &callback) const
  {
    traverse(space, bvh_, predicates, callback);
  }
};

>>>>>>> df7e57c0
namespace BoundingVolumeHierarchyImpl
{
// Views are passed by reference here because internally Kokkos::realloc()
// is called.
template <typename BVH, typename ExecutionSpace, typename Predicates,
          typename OutputView, typename OffsetView, typename Callback>
std::enable_if_t<std::is_same<typename Callback::tag, InlineCallbackTag>::value>
queryDispatch(SpatialPredicateTag, BVH const &bvh, ExecutionSpace const &space,
              Predicates const &predicates, Callback const &callback,
              OutputView &out, OffsetView &offset,
              Experimental::TraversalPolicy const &policy =
                  Experimental::TraversalPolicy())
{
  using MemorySpace = typename BVH::memory_space;
  using DeviceType = Kokkos::Device<ExecutionSpace, MemorySpace>;

  check_valid_callback(callback, predicates, out);

  using Access = Traits::Access<Predicates, Traits::PredicatesTag>;
  auto const n_queries = Access::size(predicates);
<<<<<<< HEAD

  if (policy._sort_predicates)
  {
    Kokkos::Profiling::pushRegion("ArborX:BVH:spatial_queries:sort_queries");
    auto permute =
        Details::BatchedQueries<DeviceType>::sortQueriesAlongZOrderCurve(
            space, bvh.bounds(), predicates);
    Kokkos::Profiling::popRegion();

    spatialQueryImpl(space, BVHParallelTreeTraversal<BVH>{bvh}, predicates,
                     callback, out, offset, permute, policy._buffer_size);
  }
  else
  {
    Iota permute;
    spatialQueryImpl(space, BVHParallelTreeTraversal<BVH>{bvh}, predicates,
                     callback, out, offset, permute, policy._buffer_size);
  }

  Kokkos::Profiling::popRegion();
=======
  reallocWithoutInitializing(offset, n_queries + 1);

  int const buffer_size = std::abs(policy._buffer_size);
  if (buffer_size > 0)
  {
    Kokkos::deep_copy(space, offset, buffer_size);
    exclusivePrefixSum(space, offset);
    reallocWithoutInitializing(
        out, n_queries * buffer_size); // avoid lastElement() that makes a copy
                                       // from device to host
    // NOTE I considered filling with invalid indices but it is unecessary work
  }
  else
  {
    Kokkos::deep_copy(offset, 0);
  }

  if (policy._sort_predicates)
  {
    auto permute =
        Details::BatchedQueries<DeviceType>::sortQueriesAlongZOrderCurve(
            space, bvh.bounds(), predicates);
    auto permuted_predicates =
        Details::BatchedQueries<DeviceType>::applyPermutation(space, permute,
                                                              predicates);
    Kokkos::resize(permute, permute.size() + 1);
    Kokkos::deep_copy(Kokkos::subview(permute, permute.size() - 1),
                      permute.size() - 1);
    auto permuted_offset = makePermutedView(permute, offset);
    queryImpl(space, WrappedBVH<BVH>{bvh}, permuted_predicates, callback, out,
              permuted_offset, policy._buffer_size);
  }
  else
  {
    queryImpl(space, WrappedBVH<BVH>{bvh}, predicates, callback, out, offset,
              policy._buffer_size);
  }
>>>>>>> df7e57c0
}

template <typename BVH, typename ExecutionSpace, typename Predicates,
          typename Indices, typename Offset>
inline std::enable_if_t<Kokkos::is_view<Indices>{} && Kokkos::is_view<Offset>{}>
queryDispatch(SpatialPredicateTag, BVH const &bvh, ExecutionSpace const &space,
              Predicates const &predicates, Indices &indices, Offset &offset,
              Experimental::TraversalPolicy const &policy =
                  Experimental::TraversalPolicy())
{
  queryDispatch(SpatialPredicateTag{}, bvh, space, predicates,
                CallbackDefaultSpatialPredicate{}, indices, offset, policy);
}

template <typename BVH, typename ExecutionSpace, typename Predicates,
          typename OutputView, typename OffsetView, typename Callback>
inline std::enable_if_t<
    std::is_same<typename Callback::tag, PostCallbackTag>::value>
queryDispatch(SpatialPredicateTag, BVH const &bvh, ExecutionSpace const &space,
              Predicates const &predicates, Callback const &callback,
              OutputView &out, OffsetView &offset,
              Experimental::TraversalPolicy const &policy =
                  Experimental::TraversalPolicy())
{
  using MemorySpace = typename BVH::memory_space;
  Kokkos::View<int *, MemorySpace> indices("indices", 0);
  queryDispatch(SpatialPredicateTag{}, bvh, space, predicates, indices, offset,
                policy);
  callback(predicates, offset, indices, out);
}

template <typename BVH, typename ExecutionSpace, typename Predicates,
          typename OutputView, typename OffsetView, typename Callback>
std::enable_if_t<std::is_same<typename Callback::tag, InlineCallbackTag>::value>
queryDispatch(NearestPredicateTag, BVH const &bvh, ExecutionSpace const &space,
              Predicates const &predicates, Callback const &callback,
              OutputView &out, OffsetView &offset,
              Experimental::TraversalPolicy const &policy =
                  Experimental::TraversalPolicy())
{
  using MemorySpace = typename BVH::memory_space;
  using DeviceType = Kokkos::Device<ExecutionSpace, MemorySpace>;

  check_valid_callback(callback, predicates, out);

  bool const use_deprecated_nearest_query_algorithm =
      (policy._traversal_algorithm ==
       NearestQueryAlgorithm::PriorityQueueBased_Deprecated);

  using Access = Traits::Access<Predicates, Traits::PredicatesTag>;
  auto const n_queries = Access::size(predicates);
  reallocWithoutInitializing(offset, n_queries + 1);

  Kokkos::parallel_for(
      ARBORX_MARK_REGION("scan_queries_for_numbers_of_nearest_neighbors"),
      Kokkos::RangePolicy<ExecutionSpace>(space, 0, n_queries),
      KOKKOS_LAMBDA(int i) { offset(i) = getK(Access::get(predicates, i)); });
  exclusivePrefixSum(space, offset);
  int const n_results = lastElement(offset);

  reallocWithoutInitializing(out, n_results);

  if (policy._sort_predicates && false)
  {
    auto permute =
        Details::BatchedQueries<DeviceType>::sortQueriesAlongZOrderCurve(
            space, bvh.bounds(), predicates);
    auto permuted_predicates =
        Details::BatchedQueries<DeviceType>::applyPermutation(space, permute,
                                                              predicates);
    Kokkos::resize(permute, permute.size() + 1);
    Kokkos::deep_copy(Kokkos::subview(permute, permute.size() - 1),
                      permute.size() - 1);
    auto permuted_offset = makePermutedView(permute, offset);
    queryImpl(space, WrappedBVH<BVH>{bvh}, permuted_predicates, callback, out,
              permuted_offset, -1);
  }
  else
  {
    queryImpl(space, WrappedBVH<BVH>{bvh}, predicates, callback, out, offset,
              -1);
  }
}

template <typename BVH, typename ExecutionSpace, typename Predicates,
          typename OutputView, typename OffsetView, typename Callback>
inline std::enable_if_t<
    std::is_same<typename Callback::tag, PostCallbackTag>::value>
queryDispatch(NearestPredicateTag, BVH const &bvh, ExecutionSpace const &space,
              Predicates const &predicates, Callback const &callback,
              OutputView &out, OffsetView &offset,
              Experimental::TraversalPolicy const &policy =
                  Experimental::TraversalPolicy())
{
  using MemorySpace = typename BVH::memory_space;
  Kokkos::View<Kokkos::pair<int, float> *, MemorySpace> pairs(
      "pairs_index_distance", 0);
  queryDispatch(NearestPredicateTag{}, bvh, space, predicates,
                CallbackDefaultNearestPredicateWithDistance{}, pairs, offset,
                policy);
  callback(predicates, offset, pairs, out);
}

template <typename BVH, typename ExecutionSpace, typename Predicates,
          typename Indices, typename Offset>
inline std::enable_if_t<Kokkos::is_view<Indices>{} && Kokkos::is_view<Offset>{}>
queryDispatch(NearestPredicateTag, BVH const &bvh, ExecutionSpace const &space,
              Predicates const &predicates, Indices &indices, Offset &offset,
              Experimental::TraversalPolicy const &policy =
                  Experimental::TraversalPolicy())
{
  queryDispatch(NearestPredicateTag{}, bvh, space, predicates,
                CallbackDefaultNearestPredicate{}, indices, offset, policy);
}

template <typename BVH, typename ExecutionSpace, typename Predicates,
          typename Indices, typename Offset, typename Distances>
inline std::enable_if_t<Kokkos::is_view<Indices>{} &&
                        Kokkos::is_view<Offset>{} &&
                        Kokkos::is_view<Distances>{}>
queryDispatch(NearestPredicateTag, BVH const &bvh, ExecutionSpace const &space,
              Predicates const &predicates, Indices &indices, Offset &offset,
              Distances &distances,
              Experimental::TraversalPolicy const &policy =
                  Experimental::TraversalPolicy())
{
  using MemorySpace = typename BVH::memory_space;
  Kokkos::View<Kokkos::pair<int, float> *, MemorySpace> out(
      "pairs_index_distance", 0);
  queryDispatch(NearestPredicateTag{}, bvh, space, predicates,
                CallbackDefaultNearestPredicateWithDistance{}, out, offset,
                policy);
  auto const n = out.extent(0);
  reallocWithoutInitializing(indices, n);
  reallocWithoutInitializing(distances, n);
  Kokkos::parallel_for(ARBORX_MARK_REGION("split_pairs"),
                       Kokkos::RangePolicy<ExecutionSpace>(space, 0, n),
                       KOKKOS_LAMBDA(int i) {
                         indices(i) = out(i).first;
                         distances(i) = out(i).second;
                       });
}
} // namespace BoundingVolumeHierarchyImpl

template <typename Callback, typename Predicates, typename OutputView>
std::enable_if_t<!Kokkos::is_view<Callback>{}>
check_valid_callback_if_first_argument_is_not_a_view(
    Callback const &callback, Predicates const &predicates,
    OutputView const &out)
{
  check_valid_callback(callback, predicates, out);
}

template <typename View, typename Predicates, typename OutputView>
std::enable_if_t<Kokkos::is_view<View>{}>
check_valid_callback_if_first_argument_is_not_a_view(View const &,
                                                     Predicates const &,
                                                     OutputView const &)
{
  // do nothing
}

} // namespace Details
} // namespace ArborX

#endif<|MERGE_RESOLUTION|>--- conflicted
+++ resolved
@@ -16,10 +16,6 @@
 #include <ArborX_Callbacks.hpp>
 #include <ArborX_DetailsBatchedQueries.hpp>
 #include <ArborX_DetailsBufferOptimization.hpp>
-<<<<<<< HEAD
-=======
-#include <ArborX_DetailsConcepts.hpp>  // is_detected
->>>>>>> df7e57c0
 #include <ArborX_DetailsKokkosExt.hpp> // ArithmeticTraits
 #include <ArborX_DetailsTreeTraversal.hpp>
 #include <ArborX_DetailsUtils.hpp>
@@ -48,8 +44,8 @@
   // Buffer size lets a user provide an upper bound for the number of results
   // per query. If the guess is accurate, it avoids performing the tree
   // traversals twice (the first one to count the number of results per query,
-  // the second to actually write down the results at the right location in the
-  // flattened array)
+  // the second to actually write down the results at the right location in
+  // the flattened array)
   //
   // The default value zero disables the buffer optimization. The sign of the
   // integer is used to specify the policy in the case the size insufficient.
@@ -91,7 +87,6 @@
 namespace Details
 {
 
-<<<<<<< HEAD
 // This class is the top level query distribution and search algorithm. It is
 // implementation specific tree traversal.
 // NOTE: There is nothing specific here about spatial, thus one should be able
@@ -107,24 +102,7 @@
   void launch(ExecutionSpace const &space, Predicates const predicates,
               InsertGenerator const &insert_generator) const
   {
-    using MemorySpace = typename BVH::memory_space;
-    using DeviceType = Kokkos::Device<ExecutionSpace, MemorySpace>;
-
-    using Access =
-        ArborX::Traits::Access<Predicates, ArborX::Traits::PredicatesTag>;
-
-    // workaround to avoid implicit capture of *this
-    auto const &bvh = _bvh;
-    Kokkos::parallel_for(
-        ARBORX_MARK_REGION("BVH:spatial_queries"),
-        Kokkos::RangePolicy<ExecutionSpace>(space, 0, Access::size(predicates)),
-        KOKKOS_LAMBDA(int predicate_index) {
-          ArborX::Details::TreeTraversal<DeviceType>::query(
-              bvh, Access::get(predicates, predicate_index),
-              [&](int const primitive_index) {
-                insert_generator(predicate_index, primitive_index);
-              });
-        });
+    traverse(space, _bvh, predicates, insert_generator);
   }
 };
 
@@ -133,21 +111,6 @@
   KOKKOS_FUNCTION unsigned int operator()(int const i) const { return i; }
 };
 
-=======
-template <typename BVH>
-struct WrappedBVH
-{
-  BVH bvh_;
-
-  template <typename ExecutionSpace, typename Predicates, typename Callback>
-  void operator()(ExecutionSpace const &space, Predicates const predicates,
-                  Callback const &callback) const
-  {
-    traverse(space, bvh_, predicates, callback);
-  }
-};
-
->>>>>>> df7e57c0
 namespace BoundingVolumeHierarchyImpl
 {
 // Views are passed by reference here because internally Kokkos::realloc()
@@ -166,68 +129,50 @@
 
   check_valid_callback(callback, predicates, out);
 
+  Kokkos::Profiling::pushRegion("ArborX:BVH:spatial_queries");
+
   using Access = Traits::Access<Predicates, Traits::PredicatesTag>;
   auto const n_queries = Access::size(predicates);
-<<<<<<< HEAD
+
+  Kokkos::Profiling::pushRegion("ArborX:BVH:spatial_queries:init_and_alloc");
+  reallocWithoutInitializing(offset, n_queries + 1);
+
+  int const buffer_size = std::abs(policy._buffer_size);
+  if (buffer_size > 0)
+  {
+    Kokkos::deep_copy(space, offset, buffer_size);
+    exclusivePrefixSum(space, offset);
+    // Use calculation for the size to avoid calling lastElement(offset) as it
+    // will launch an extra kernel to copy to host. And there is unnecessary to
+    // fill with invalid indices.
+    reallocWithoutInitializing(out, n_queries * buffer_size);
+  }
+  else
+  {
+    Kokkos::deep_copy(offset, 0);
+  }
+  Kokkos::Profiling::popRegion();
 
   if (policy._sort_predicates)
   {
-    Kokkos::Profiling::pushRegion("ArborX:BVH:spatial_queries:sort_queries");
+    Kokkos::Profiling::pushRegion(
+        "ArborX:BVH:spatial_queries:compute_permutation");
     auto permute =
         Details::BatchedQueries<DeviceType>::sortQueriesAlongZOrderCurve(
             space, bvh.bounds(), predicates);
     Kokkos::Profiling::popRegion();
 
-    spatialQueryImpl(space, BVHParallelTreeTraversal<BVH>{bvh}, predicates,
-                     callback, out, offset, permute, policy._buffer_size);
+    queryImpl(space, BVHParallelTreeTraversal<BVH>{bvh}, predicates, callback,
+              out, offset, permute, policy._buffer_size);
   }
   else
   {
     Iota permute;
-    spatialQueryImpl(space, BVHParallelTreeTraversal<BVH>{bvh}, predicates,
-                     callback, out, offset, permute, policy._buffer_size);
+    queryImpl(space, BVHParallelTreeTraversal<BVH>{bvh}, predicates, callback,
+              out, offset, permute, policy._buffer_size);
   }
 
   Kokkos::Profiling::popRegion();
-=======
-  reallocWithoutInitializing(offset, n_queries + 1);
-
-  int const buffer_size = std::abs(policy._buffer_size);
-  if (buffer_size > 0)
-  {
-    Kokkos::deep_copy(space, offset, buffer_size);
-    exclusivePrefixSum(space, offset);
-    reallocWithoutInitializing(
-        out, n_queries * buffer_size); // avoid lastElement() that makes a copy
-                                       // from device to host
-    // NOTE I considered filling with invalid indices but it is unecessary work
-  }
-  else
-  {
-    Kokkos::deep_copy(offset, 0);
-  }
-
-  if (policy._sort_predicates)
-  {
-    auto permute =
-        Details::BatchedQueries<DeviceType>::sortQueriesAlongZOrderCurve(
-            space, bvh.bounds(), predicates);
-    auto permuted_predicates =
-        Details::BatchedQueries<DeviceType>::applyPermutation(space, permute,
-                                                              predicates);
-    Kokkos::resize(permute, permute.size() + 1);
-    Kokkos::deep_copy(Kokkos::subview(permute, permute.size() - 1),
-                      permute.size() - 1);
-    auto permuted_offset = makePermutedView(permute, offset);
-    queryImpl(space, WrappedBVH<BVH>{bvh}, permuted_predicates, callback, out,
-              permuted_offset, policy._buffer_size);
-  }
-  else
-  {
-    queryImpl(space, WrappedBVH<BVH>{bvh}, predicates, callback, out, offset,
-              policy._buffer_size);
-  }
->>>>>>> df7e57c0
 }
 
 template <typename BVH, typename ExecutionSpace, typename Predicates,
@@ -273,43 +218,50 @@
 
   check_valid_callback(callback, predicates, out);
 
+  Kokkos::Profiling::pushRegion("ArborX:BVH:nearest_queries");
+
+  using Access = Traits::Access<Predicates, Traits::PredicatesTag>;
+  auto const n_queries = Access::size(predicates);
+
   bool const use_deprecated_nearest_query_algorithm =
       (policy._traversal_algorithm ==
        NearestQueryAlgorithm::PriorityQueueBased_Deprecated);
-
-  using Access = Traits::Access<Predicates, Traits::PredicatesTag>;
-  auto const n_queries = Access::size(predicates);
+  std::ignore = use_deprecated_nearest_query_algorithm;
+
+  Kokkos::Profiling::pushRegion("ArborX:BVH:nearest_queries:init_and_alloc");
+
   reallocWithoutInitializing(offset, n_queries + 1);
-
   Kokkos::parallel_for(
       ARBORX_MARK_REGION("scan_queries_for_numbers_of_nearest_neighbors"),
       Kokkos::RangePolicy<ExecutionSpace>(space, 0, n_queries),
       KOKKOS_LAMBDA(int i) { offset(i) = getK(Access::get(predicates, i)); });
   exclusivePrefixSum(space, offset);
+
   int const n_results = lastElement(offset);
-
   reallocWithoutInitializing(out, n_results);
 
-  if (policy._sort_predicates && false)
-  {
+  Kokkos::Profiling::popRegion();
+
+  if (policy._sort_predicates)
+  {
+    Kokkos::Profiling::pushRegion(
+        "ArborX:BVH:nearest_queries:compute_permutation");
     auto permute =
         Details::BatchedQueries<DeviceType>::sortQueriesAlongZOrderCurve(
             space, bvh.bounds(), predicates);
-    auto permuted_predicates =
-        Details::BatchedQueries<DeviceType>::applyPermutation(space, permute,
-                                                              predicates);
-    Kokkos::resize(permute, permute.size() + 1);
-    Kokkos::deep_copy(Kokkos::subview(permute, permute.size() - 1),
-                      permute.size() - 1);
-    auto permuted_offset = makePermutedView(permute, offset);
-    queryImpl(space, WrappedBVH<BVH>{bvh}, permuted_predicates, callback, out,
-              permuted_offset, -1);
+    Kokkos::Profiling::popRegion();
+
+    queryImpl(space, BVHParallelTreeTraversal<BVH>{bvh}, predicates, callback,
+              out, offset, permute, policy._buffer_size);
   }
   else
   {
-    queryImpl(space, WrappedBVH<BVH>{bvh}, predicates, callback, out, offset,
-              -1);
-  }
+    Iota permute;
+    queryImpl(space, BVHParallelTreeTraversal<BVH>{bvh}, predicates, callback,
+              out, offset, permute, policy._buffer_size);
+  }
+
+  Kokkos::Profiling::popRegion();
 }
 
 template <typename BVH, typename ExecutionSpace, typename Predicates,
