/****************************************************************************
 * Copyright (c) 2012-2020 by the ArborX authors                            *
 * All rights reserved.                                                     *
 *                                                                          *
 * This file is part of the ArborX library. ArborX is                       *
 * distributed under a BSD 3-clause license. For the licensing terms see    *
 * the LICENSE file in the top-level directory.                             *
 *                                                                          *
 * SPDX-License-Identifier: BSD-3-Clause                                    *
 ****************************************************************************/

#include <ArborX.hpp>

#include <Kokkos_Core.hpp>

#include <iostream>
#include <random>
#include <vector>

using ExecutionSpace = Kokkos::DefaultExecutionSpace;
using MemorySpace = ExecutionSpace::memory_space;

struct FirstOctant
{
};

struct NearestToOrigin
{
  int k;
};

namespace ArborX
{
template <>
struct AccessTraits<FirstOctant, PredicatesTag>
{
  KOKKOS_FUNCTION static std::size_t size(FirstOctant) { return 1; }
  KOKKOS_FUNCTION static auto get(FirstOctant, std::size_t)
  {
    return intersects(Box{{{0, 0, 0}}, {{1, 1, 1}}});
  }
  using memory_space = MemorySpace;
};
template <>
struct AccessTraits<NearestToOrigin, PredicatesTag>
{
  KOKKOS_FUNCTION static std::size_t size(NearestToOrigin) { return 1; }
  KOKKOS_FUNCTION static auto get(NearestToOrigin d, std::size_t)
  {
    return nearest(Point{0, 0, 0}, d.k);
  }
  using memory_space = MemorySpace;
};
} // namespace ArborX

struct PrintfCallback
{
  template <typename Predicate, typename OutputFunctor>
  KOKKOS_FUNCTION void operator()(Predicate, int primitive,
                                  OutputFunctor const &out) const
  {
#ifndef __SYCL_DEVICE_ONLY__
    printf("Found %d from functor\n", primitive);
#endif
    out(primitive);
  }
};

int main(int argc, char *argv[])
{
  Kokkos::ScopeGuard guard(argc, argv);

  int const n = 100;
  std::vector<ArborX::Point> points;
  // Fill vector with random points in [-1, 1]^3
  std::uniform_real_distribution<float> dis{-1., 1.};
  std::default_random_engine gen;
  auto rd = [&]() { return dis(gen); };
  std::generate_n(std::back_inserter(points), n, [&]() {
    return ArborX::Point{rd(), rd(), rd()};
  });

  ArborX::BVH<MemorySpace> bvh{
      ExecutionSpace{},
      Kokkos::create_mirror_view_and_copy(
          MemorySpace{},
          Kokkos::View<ArborX::Point *, Kokkos::HostSpace,
                       Kokkos::MemoryUnmanaged>(points.data(), points.size()))};

  {
    Kokkos::View<int *, MemorySpace> values("values", 0);
    Kokkos::View<int *, MemorySpace> offsets("offsets", 0);
    ArborX::query(bvh, ExecutionSpace{}, FirstOctant{}, PrintfCallback{},
                  values, offsets);
#ifndef __NVCC__
<<<<<<< HEAD
    ArborX::query(bvh, ExecutionSpace{}, FirstOctant{},
                  KOKKOS_LAMBDA(auto /*predicate*/, int primitive,
                                auto /*output_functor*/) {
#ifndef KOKKOS_ENABLE_SYCL
                    printf("Found %d from generic lambda\n", primitive);
=======
    bvh.query(ExecutionSpace{}, FirstOctant{},
              KOKKOS_LAMBDA(auto /*predicate*/, int primitive,
                            auto /*output_functor*/) {
#ifndef __SYCL_DEVICE_ONLY__
                printf("Found %d from generic lambda\n", primitive);
#else
                (void)primitive;
>>>>>>> 63684555
#endif
                  },
                  values, offsets);
#endif
  }

  {
    int const k = 10;
    Kokkos::View<int *, MemorySpace> values("values", 0);
    Kokkos::View<int *, MemorySpace> offsets("offsets", 0);
    ArborX::query(bvh, ExecutionSpace{}, NearestToOrigin{k}, PrintfCallback{},
                  values, offsets);
#ifndef __NVCC__
<<<<<<< HEAD
    ArborX::query(bvh, ExecutionSpace{}, NearestToOrigin{k},
                  KOKKOS_LAMBDA(auto /*predicate*/, int primitive,
                                auto /*output_functor*/) {
#ifndef KOKKOS_ENABLE_SYCL
                    printf("Found %d from generic lambda\n", primitive);
=======
    bvh.query(ExecutionSpace{}, NearestToOrigin{k},
              KOKKOS_LAMBDA(auto /*predicate*/, int primitive,
                            auto /*output_functor*/) {
#ifndef __SYCL_DEVICE_ONLY__
                printf("Found %d from generic lambda\n", primitive);
#else
                (void)primitive;
>>>>>>> 63684555
#endif
                  },
                  values, offsets);
#endif
  }

  {
    // EXPERIMENTAL
    Kokkos::View<int, ExecutionSpace, Kokkos::MemoryTraits<Kokkos::Atomic>> c(
        "counter");

#ifndef __NVCC__
    bvh.query(ExecutionSpace{}, FirstOctant{},
              KOKKOS_LAMBDA(auto /*predicate*/, int j) {
#ifndef __SYCL_DEVICE_ONLY__
                printf("%d %d %d\n", ++c(), -1, j);
#else
                (void)j;
#endif
              });
#endif
  }

  return 0;
}<|MERGE_RESOLUTION|>--- conflicted
+++ resolved
@@ -93,21 +93,13 @@
     ArborX::query(bvh, ExecutionSpace{}, FirstOctant{}, PrintfCallback{},
                   values, offsets);
 #ifndef __NVCC__
-<<<<<<< HEAD
     ArborX::query(bvh, ExecutionSpace{}, FirstOctant{},
                   KOKKOS_LAMBDA(auto /*predicate*/, int primitive,
                                 auto /*output_functor*/) {
-#ifndef KOKKOS_ENABLE_SYCL
+#ifndef __SYCL_DEVICE_ONLY__
                     printf("Found %d from generic lambda\n", primitive);
-=======
-    bvh.query(ExecutionSpace{}, FirstOctant{},
-              KOKKOS_LAMBDA(auto /*predicate*/, int primitive,
-                            auto /*output_functor*/) {
-#ifndef __SYCL_DEVICE_ONLY__
-                printf("Found %d from generic lambda\n", primitive);
 #else
-                (void)primitive;
->>>>>>> 63684555
+                    (void)primitive;
 #endif
                   },
                   values, offsets);
@@ -121,21 +113,13 @@
     ArborX::query(bvh, ExecutionSpace{}, NearestToOrigin{k}, PrintfCallback{},
                   values, offsets);
 #ifndef __NVCC__
-<<<<<<< HEAD
     ArborX::query(bvh, ExecutionSpace{}, NearestToOrigin{k},
                   KOKKOS_LAMBDA(auto /*predicate*/, int primitive,
                                 auto /*output_functor*/) {
-#ifndef KOKKOS_ENABLE_SYCL
+#ifndef __SYCL_DEVICE_ONLY__
                     printf("Found %d from generic lambda\n", primitive);
-=======
-    bvh.query(ExecutionSpace{}, NearestToOrigin{k},
-              KOKKOS_LAMBDA(auto /*predicate*/, int primitive,
-                            auto /*output_functor*/) {
-#ifndef __SYCL_DEVICE_ONLY__
-                printf("Found %d from generic lambda\n", primitive);
 #else
-                (void)primitive;
->>>>>>> 63684555
+                    (void)primitive;
 #endif
                   },
                   values, offsets);
